--- conflicted
+++ resolved
@@ -1767,7 +1767,6 @@
 				"category": "Developer",
 				"enablement": "!github.copilot.chat.replay.workspaceEditTracing"
 			},
-<<<<<<< HEAD
                         {
                                 "command": "github.copilot.chat.replay.disableWorkspaceEditTracing",
                                 "title": "%github.copilot.command.disableEditTracing%",
@@ -1791,19 +1790,6 @@
                                 "title": "%github.copilot.command.explainThis%",
                                 "enablement": "!github.copilot.interactiveSession.disabled",
                                 "category": "Chat"
-=======
-			{
-				"command": "codeart.studio.chat.replay.disableWorkspaceEditTracing",
-				"title": "%codeart.studio.command.disableEditTracing%",
-				"category": "Developer",
-				"enablement": "github.copilot.chat.replay.workspaceEditTracing"
-			},
-			{
-				"command": "codeart.studio.chat.explain",
-				"title": "%codeart.studio.command.explainThis%",
-				"enablement": "!github.copilot.interactiveSession.disabled",
-				"category": "Chat"
->>>>>>> 115e33cb
 			},
 			{
 				"command": "codeart.studio.chat.explain.palette",
@@ -2777,7 +2763,6 @@
 							"onExp"
 						]
 					},
-<<<<<<< HEAD
                                         "github.copilot.advanced.debug.overrideProxyUrl": {
                                                 "type": "string",
                                                 "scope": "application",
@@ -2795,14 +2780,6 @@
                                                 "description": "%github.copilot.chat.editor.temporalContext.enabled%",
                                                 "tags": [
                                                         "experimental",
-=======
-					"github.copilot.chat.editor.temporalContext.enabled": {
-						"type": "boolean",
-						"default": false,
-						"description": "%codeart.studio.chat.editor.temporalContext.enabled%",
-						"tags": [
-							"experimental",
->>>>>>> 115e33cb
 							"onExp"
 						]
 					},
@@ -4006,7 +3983,6 @@
 							"altText": "%codeart.studio.walkthrough.panelChat.media.altText%"
 						}
 					},
-<<<<<<< HEAD
                                         {
                                                 "id": "copilot.setup.signUpNoAction",
                                                 "title": "%github.copilot.walkthrough.setup.signUp.title%",
@@ -4033,28 +4009,6 @@
                                                 "title": "%github.copilot.walkthrough.panelChat.title%",
                                                 "description": "%github.copilot.walkthrough.panelChat.description%",
                                                 "when": "!chatEntitlementSignedOut || chatIsEnabled ",
-=======
-					{
-						"id": "copilot.setup.signUpNoAction",
-						"title": "%codeart.studio.walkthrough.setup.signUp.title%",
-						"description": "%codeart.studio.walkthrough.setup.noAction.description%",
-						"when": "chatPlanCanSignUp && view.workbench.panel.chat.view.copilot.visible && !github.copilot-chat.activated && !github.copilot.offline && (github.copilot.interactiveSession.individual.disabled || github.copilot.interactiveSession.individual.expired) && !github.copilot.interactiveSession.enterprise.disabled && !github.copilot.interactiveSession.contactSupport",
-						"media": {
-							"video": {
-								"dark": "https://vscodewalkthroughs.z1.web.core.windows.net/v0.26/workspace.mp4",
-								"light": "https://vscodewalkthroughs.z1.web.core.windows.net/v0.26/workspace-light.mp4",
-								"hc": "https://vscodewalkthroughs.z1.web.core.windows.net/v0.26/workspace-hc.mp4",
-								"hcLight": "https://vscodewalkthroughs.z1.web.core.windows.net/v0.26/workspace-hclight.mp4"
-							},
-							"altText": "%codeart.studio.walkthrough.panelChat.media.altText%"
-						}
-					},
-					{
-						"id": "copilot.panelChat",
-						"title": "%codeart.studio.walkthrough.panelChat.title%",
-						"description": "%codeart.studio.walkthrough.panelChat.description%",
-						"when": "!chatEntitlementSignedOut || chatIsEnabled ",
->>>>>>> 115e33cb
 						"media": {
 							"video": {
 								"dark": "https://vscodewalkthroughs.z1.web.core.windows.net/v0.26/workspace.mp4",
