--- conflicted
+++ resolved
@@ -2205,7 +2205,6 @@
 		],
                 "configuration": [
                         {
-<<<<<<< HEAD
                                 "title": "MyAI",
                                 "id": "myai",
                                 "properties": {
@@ -2224,10 +2223,6 @@
                         {
                                 "title": "CodeArt Copilot Chat",
                                 "id": "stable",
-=======
-                                "title": "CodeArt Studio Chat",
-				"id": "stable",
->>>>>>> 8c14767f
 				"properties": {
 					"github.copilot.chat.codeGeneration.useInstructionFiles": {
 						"type": "boolean",
